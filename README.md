--- conflicted
+++ resolved
@@ -8,11 +8,6 @@
 
 * dockerize
 * travis
-<<<<<<< HEAD
-  * docker build
-* rename `namespaced_id` -> `object_id`
-=======
-  * coverage (check working)
   * docker build
   * mongo versions
->>>>>>> a2565374
+* rename `namespaced_id` -> `object_id`