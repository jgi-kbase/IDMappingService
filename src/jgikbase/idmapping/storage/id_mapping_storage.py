--- conflicted
+++ resolved
@@ -11,11 +11,8 @@
 from typing import List
 from jgikbase.idmapping.core.object_id import ObjectID
 
-<<<<<<< HEAD
-=======
 # TODO NOW cover this class with tests
 
->>>>>>> 75870b16
 
 class IDMappingStorage:
     """
