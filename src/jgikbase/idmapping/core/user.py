"""
ID Mapping system user classes.

"""
from jgikbase.idmapping.util.util import not_none, check_string


class AuthsourceID:
    """
    An identifier for an authentication source for a user.

    An authentication source is any server, program, or agent that can give you back a
    username when it is given a secret token.

    Attributes:
    authsource - the ID of the authentication source.
    """

    _legal_chars = 'a-z'
    _max_len = 20

    def __init__(self, authsource: str) -> None:
        '''
        Create an authorization source.

        :param authsource: A string identifier for the authorization source, consisting only of
            lowercase ASCII letters and no longer than 20 characters.
        '''
        check_string(authsource, 'authsource', self._legal_chars, self._max_len)
        self.authsource = authsource


class User:
    """
    A user for the ID mapping system. Consists of a authentication source and a user name.
    The authentication source determines how the ID service should authenticate a user given
    a secret.

    Attributes:
    authsource - the authentication source.
    username - the user name.
    """

<<<<<<< HEAD
    def __init__(self, authsource: AuthsourceID, username: str) -> None:
=======
    _legal_chars = 'a-z0-9'
    _max_len = 100

    def __init__(self, authsource: Authsource, username: str) -> None:
>>>>>>> ca4b5d07
        """
        Create a new user.

        :param authsource: The authentication source for the user.
        :param username: The name of the user matching the regex ^[a-z][a-z0-9]+$ and no longer
            than 100 characters.
        """
        not_none(authsource, 'authsource')
        check_string(username, 'username', self._legal_chars, self._max_len)
        if not username[0].isalpha():
            # TODO EXCEP change to package specific exception
            raise ValueError('username {} must start with a letter'.format(username))
        self.authsource = authsource
        self.username = username<|MERGE_RESOLUTION|>--- conflicted
+++ resolved
@@ -41,14 +41,10 @@
     username - the user name.
     """
 
-<<<<<<< HEAD
-    def __init__(self, authsource: AuthsourceID, username: str) -> None:
-=======
     _legal_chars = 'a-z0-9'
     _max_len = 100
 
-    def __init__(self, authsource: Authsource, username: str) -> None:
->>>>>>> ca4b5d07
+    def __init__(self, authsource: AuthsourceID, username: str) -> None:
         """
         Create a new user.
 
