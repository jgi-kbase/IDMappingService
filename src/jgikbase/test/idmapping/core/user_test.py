from jgikbase.idmapping.core.user import AuthsourceID, User
from pytest import fail
from jgikbase.test.idmapping.test_utils import assert_exception_correct

LONG_STR = 'a' * 100


def test_authsource_init_pass():
<<<<<<< HEAD
    as_ = AuthsourceID('foo')
    assert as_.authsource == 'foo'
=======
    as_ = Authsource('abcdefghijklmnopqrst')
    assert as_.authsource == 'abcdefghijklmnopqrst'

    as_ = Authsource('uvwxyz')
    assert as_.authsource == 'uvwxyz'
>>>>>>> ca4b5d07


def test_authsource_init_fail():
    fail_authsource_init(None, ValueError('authsource cannot be None'))
    fail_authsource_init('   \t    \n   ',
                         ValueError('authsource cannot be whitespace only'))
    fail_authsource_init('abcdefghijklmnopqrstu', ValueError(
        'authsource abcdefghijklmnopqrstu exceeds maximum length of 20'))
    fail_authsource_init('fooo1b&',
                         ValueError('Illegal character in authsource fooo1b&: 1'))


def fail_authsource_init(source: str, expected: Exception):
    try:
        AuthsourceID(source)
        fail('expected exception')
    except Exception as got:
        assert_exception_correct(got, expected)


def test_user_init_pass():
<<<<<<< HEAD
    u = User(AuthsourceID('foo'), 'bar')
=======
    u = User(Authsource('foo'), LONG_STR[0:64] + 'abcdefghijklmnopqrstuvwxyz0123456789')
>>>>>>> ca4b5d07
    # yuck, but don't want to add a hash fn to authsource unless necessary
    assert u.authsource.authsource == 'foo'
    assert u.username == LONG_STR[0:64] + 'abcdefghijklmnopqrstuvwxyz0123456789'


def test_user_init_fail():
    as_ = AuthsourceID('bar')
    fail_user_init(None, 'foo', ValueError('authsource cannot be None'))
    fail_user_init(as_, None, ValueError('username cannot be None'))
    fail_user_init(as_, '       \t      \n   ',
                   ValueError('username cannot be whitespace only'))
    fail_user_init(as_, LONG_STR + 'b',
                   ValueError('username ' + LONG_STR + 'b exceeds maximum length of 100'))
    for c in '0123456789':
        fail_user_init(as_, c + 'foo',
                       ValueError('username ' + c + 'foo must start with a letter'))
    for c in '*&@-+\n\t~_':
        fail_user_init(as_, 'foo1d' + c,
                       ValueError('Illegal character in username foo1d' + c + ': ' + c))


def fail_user_init(authsource: AuthsourceID, username: str, expected: Exception):
    try:
        User(authsource, username)
        fail('expected exception')
    except Exception as got:
        assert_exception_correct(got, expected)<|MERGE_RESOLUTION|>--- conflicted
+++ resolved
@@ -6,16 +6,11 @@
 
 
 def test_authsource_init_pass():
-<<<<<<< HEAD
-    as_ = AuthsourceID('foo')
-    assert as_.authsource == 'foo'
-=======
-    as_ = Authsource('abcdefghijklmnopqrst')
+    as_ = AuthsourceID('abcdefghijklmnopqrst')
     assert as_.authsource == 'abcdefghijklmnopqrst'
 
-    as_ = Authsource('uvwxyz')
+    as_ = AuthsourceID('uvwxyz')
     assert as_.authsource == 'uvwxyz'
->>>>>>> ca4b5d07
 
 
 def test_authsource_init_fail():
@@ -37,11 +32,7 @@
 
 
 def test_user_init_pass():
-<<<<<<< HEAD
-    u = User(AuthsourceID('foo'), 'bar')
-=======
-    u = User(Authsource('foo'), LONG_STR[0:64] + 'abcdefghijklmnopqrstuvwxyz0123456789')
->>>>>>> ca4b5d07
+    u = User(AuthsourceID('foo'), LONG_STR[0:64] + 'abcdefghijklmnopqrstuvwxyz0123456789')
     # yuck, but don't want to add a hash fn to authsource unless necessary
     assert u.authsource.authsource == 'foo'
     assert u.username == LONG_STR[0:64] + 'abcdefghijklmnopqrstuvwxyz0123456789'
